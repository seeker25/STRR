import 'cypress-plugin-tab'

describe('accessibility -> Account Select', () => {
  beforeEach(() => {
    cy.visitAccountSelectAuthWithActiveAccounts()
    cy.injectAxe()
  })

  it('checks page passes accessibility', () => {
    cy.checkA11y('[data-cy=page-header]')

    // TODO: TC - change to the account select layout with active accounts, titles etc

    // cy.fixture('individuals').then((testData) => {
    //   cy.get('#individual-person-full-name').type(testData.profile1.fullName)
    //   cy.get('[data-cy=usePreferredName').check()
    //   cy.get('[data-cy=testPercentOfShares]').click()
    //   cy.checkA11y('[data-cy=addIndividualPerson]',
    //     {
    //       rules: {
    //         // todo: fixme: nested-interactive should be removed/set to true after resolving it after
    //         //  discussion with nuxt-ui team
    //         // first ticket for opening discussions: https://github.com/bcgov/entity/issues/19775
    //         'nested-interactive': { enabled: false }
    //       }
    //     }
    //   )
    // })
  })

  // TODO - TC - change this to use our existing-account-list component instead
  it('checks the summary table passes accessibility', () => {

<<<<<<< HEAD
    //   cy.checkA11y('[data-cy=individualsSummaryTable]', { rules: { 'nested-interactive': { enabled: false } } })

    //   cy.get('[data-cy=popover-button]').eq(0).click()
    //   cy.wait(100)
    //   cy.checkA11y('[data-cy=summary-table-buttons]', {
    //     rules: {
    //       'nested-interactive': { enabled: false },
    //       'aria-hidden-focus': { enabled: false }
    //     }
    //   })

    //   // close the popover panel
    //   cy.get('[data-cy=popover-button]').eq(0).click()

  //   // empty table
  //   cy.get('[data-cy=popover-button]').then((buttons) => {
  //     for (let i = 0; i < buttons.length; i++) {
  //       cy.get('[data-cy=popover-button]').first().click()
  //       cy.get('[data-cy=remove-button]').click()
  //     }
  //   })
  //   cy.checkA11y('[data-cy=individualsSummaryTable]')
  //
=======
    // cy.checkA11y('[data-cy=individualsSummaryTable]', { rules: { 'nested-interactive': { enabled: false } } })
    // cy.get('[data-cy=popover-button]').eq(0).click()
    // cy.wait(100)
    // cy.checkA11y('[data-cy=summary-table-buttons]', {
    //   rules: {
    //     'nested-interactive': { enabled: false },
    //     'aria-hidden-focus': { enabled: false }
    //   }
    // })

    // // close the popover panel
    // cy.get('[data-cy=popover-button]').eq(0).click()

    // // empty table
    // cy.get('[data-cy=popover-button]').then((buttons) => {
    //   for (let i = 0; i < buttons.length; i++) {
    //     cy.get('[data-cy=popover-button]').first().click()
    //     cy.get('[data-cy=remove-button]').click()
    //   }
    // })
    // cy.checkA11y('[data-cy=individualsSummaryTable]')
>>>>>>> ec162a10
  })
})<|MERGE_RESOLUTION|>--- conflicted
+++ resolved
@@ -31,7 +31,6 @@
   // TODO - TC - change this to use our existing-account-list component instead
   it('checks the summary table passes accessibility', () => {
 
-<<<<<<< HEAD
     //   cy.checkA11y('[data-cy=individualsSummaryTable]', { rules: { 'nested-interactive': { enabled: false } } })
 
     //   cy.get('[data-cy=popover-button]').eq(0).click()
@@ -55,28 +54,6 @@
   //   })
   //   cy.checkA11y('[data-cy=individualsSummaryTable]')
   //
-=======
-    // cy.checkA11y('[data-cy=individualsSummaryTable]', { rules: { 'nested-interactive': { enabled: false } } })
-    // cy.get('[data-cy=popover-button]').eq(0).click()
-    // cy.wait(100)
-    // cy.checkA11y('[data-cy=summary-table-buttons]', {
-    //   rules: {
-    //     'nested-interactive': { enabled: false },
-    //     'aria-hidden-focus': { enabled: false }
-    //   }
-    // })
 
-    // // close the popover panel
-    // cy.get('[data-cy=popover-button]').eq(0).click()
-
-    // // empty table
-    // cy.get('[data-cy=popover-button]').then((buttons) => {
-    //   for (let i = 0; i < buttons.length; i++) {
-    //     cy.get('[data-cy=popover-button]').first().click()
-    //     cy.get('[data-cy=remove-button]').click()
-    //   }
-    // })
-    // cy.checkA11y('[data-cy=individualsSummaryTable]')
->>>>>>> ec162a10
   })
 })