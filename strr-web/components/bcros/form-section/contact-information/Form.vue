<template>
  <div data-cy="create-account-page" class="relative h-full">
    <div :class="`mb-[${addSecondaryContact ? '32px' : '132px'}] bg-white rounded-[4px]`">
      <div class="bg-bcGovColor-gray2 rounded-t-[4px]">
        <p class="px-[40px] py-[15px] font-bold">
          {{ t('create-account.contact.subtitle') }}
        </p>
      </div>
      <BcrosFormSection :title="t('create-account.contact.your-name')" :divider="true">
        <div class="mb-[16px] text-[14px] leading-[22px]">
          {{ fullName }}
        </div>
        <div class="mb-[16px] text-[14px] leading-[22px]">
          {{ t('create-account.contact.disclaimer') }}
        </div>
      </BcrosFormSection>
      <UForm :schema="contactSchema" :state="formState.primaryContact">
<<<<<<< HEAD
        <BcrosFormSectionContactInformationContactInfo
          :form-state="formState.primaryContact"
        />
        <BcrosFormSectionContactInformationContactDetails
          :phone-number="formState.primaryContact.phoneNumber"
          :preferred-name="formState.primaryContact.preferredName"
          :extension="formState.primaryContact.extension"
          :fax-number="formState.primaryContact.faxNumber"
          :email-address="formState.primaryContact.emailAddress"
          @set-email-address="(email: string) => setEmail(email, true)"
          @set-fax-number="(fax: string) => setFax(fax, true)"
          @set-extension="(extension: string) => setExtension(extension, true)"
          @set-preferred-name="(preferred: string) => setPreferred(preferred, true)"
          @set-phone-number="(phone: string) => setPhone(phone, true)"
        />
        <BcrosFormSectionContactInformationMailingAddress :form-state="formState.primaryContact" />
=======
        <BcrosFormSectionContactInformationContactInfo :form-state="formState.primaryContact" />
        <BcrosFormSectionContactInformationContactDetails :form-state="formState.primaryContact" />
        <BcrosFormSectionContactInformationMailingAddress :form-state="formState.primaryContact" id="primaryContactAddress" />
>>>>>>> 5d26e2f3
      </UForm>
    </div>
    <div v-if="!addSecondaryContact" class="mb-[180px] mt-[32px]">
      <BcrosButtonsPrimary
        :action="toggleAddSecondary"
        :text="t('create-account.contact.add-secondary')"
        variant="outline"
        icon=""
      />
    </div>
    <div v-else>
      <div class="mb-[180px] bg-white rounded-[4px]">
        <div class="bg-bcGovColor-gray2 rounded-t-[4px] flex flex-row justify-between items-center">
          <p class="px-[40px] py-[15px] font-bold">
            {{ t('create-account.contact.subtitle-two') }}
          </p>
          <div
            class="flex flex-row mr-[20px] w-[117px] h-[36px] items-center justify-center text-[16px] text-blue-500"
            role="button"
            :onclick="toggleAddSecondary"
          >
            <p class="mr-[4px]">
              {{ t('create-account.contact.remove') }}
            </p>
            <UIcon class="h-[20px] w-[20px]" name="i-mdi-remove" alt="remove icon" />
          </div>
        </div>
        <UForm :schema="contactSchema" :state="formState.secondaryContact">
          <BcrosFormSectionContactInformationContactInfo
            :form-state="formState.secondaryContact"
            :dob-optional="true"
          />
<<<<<<< HEAD
          <BcrosFormSectionContactInformationContactDetails
            :phone-number="formState.secondaryContact.phoneNumber"
            :preferred-name="formState.secondaryContact.preferredName"
            :extension="formState.secondaryContact.extension"
            :fax-number="formState.secondaryContact.faxNumber"
            :email-address="formState.secondaryContact.emailAddress"
            @set-email-address="(email: string) => setEmail(email, true)"
            @set-fax-number="(fax: string) => setFax(fax, true)"
            @set-extension="(extension: string) => setExtension(extension, true)"
            @set-preferred-name="(preferred: string) => setPreferred(preferred, true)"
            @set-phone-number="(phone: string) => setPhone(phone, true)"
          />
          <BcrosFormSectionContactInformationMailingAddress :form-state="formState.secondaryContact" />
=======
          <BcrosFormSectionContactInformationContactDetails :form-state="formState.secondaryContact" />
          <BcrosFormSectionContactInformationMailingAddress :form-state="formState.secondaryContact" id="secondaryContactAddress"/>
>>>>>>> 5d26e2f3
        </UForm>
      </div>
    </div>
  </div>
</template>

<script setup lang="ts">
import { formState } from '@/stores/strr'

const { fullName } = defineProps<{ fullName: string }>()

const emit = defineEmits<{
  validatePage: [isValid: boolean]
}>()

const { me } = useBcrosAccount()

if (me?.profile.contacts && me?.profile.contacts.length > 0) {
  formState.primaryContact.phoneNumber = me?.profile.contacts[0].phone
  formState.primaryContact.emailAddress = me?.profile.contacts[0].email
  formState.primaryContact.extension = me?.profile.contacts[0].phoneExtension
}

const primaryIsValid = ref(false)
const secondaryIsValid = ref(false)
const addSecondaryContact = ref(false)

const setEmail = (email: string, primary: boolean) => { 
  primary ? 
    formState.primaryContact.emailAddress = email :
    formState.secondaryContact.emailAddress = email
}

const setFax = (fax: string, primary: boolean) => { 
  primary ? 
    formState.primaryContact.faxNumber = fax :
    formState.secondaryContact.faxNumber = fax
}

const setExtension = (extension: string, primary: boolean) => { 
  primary ? 
    formState.primaryContact.extension = extension :
    formState.secondaryContact.extension = extension
}

const setPreferred = (preferred: string, primary: boolean) => { 
  primary ? 
    formState.primaryContact.preferredName = preferred :
    formState.secondaryContact.preferredName = preferred
}

const setPhone = (phone: string, primary: boolean) => { 
  primary ? 
    formState.primaryContact.phoneNumber = phone :
    formState.secondaryContact.phoneNumber = phone
}

const toggleAddSecondary = () => {
  addSecondaryContact.value = !addSecondaryContact.value
}

const t = useNuxtApp().$i18n.t

watch(formState.primaryContact, () => {
  primaryIsValid.value = contactSchema.safeParse(formState.primaryContact).success
})

watch(formState.secondaryContact, () => {
  secondaryIsValid.value = contactSchema.safeParse(formState.primaryContact).success
})

</script><|MERGE_RESOLUTION|>--- conflicted
+++ resolved
@@ -15,7 +15,6 @@
         </div>
       </BcrosFormSection>
       <UForm :schema="contactSchema" :state="formState.primaryContact">
-<<<<<<< HEAD
         <BcrosFormSectionContactInformationContactInfo
           :form-state="formState.primaryContact"
         />
@@ -31,12 +30,7 @@
           @set-preferred-name="(preferred: string) => setPreferred(preferred, true)"
           @set-phone-number="(phone: string) => setPhone(phone, true)"
         />
-        <BcrosFormSectionContactInformationMailingAddress :form-state="formState.primaryContact" />
-=======
-        <BcrosFormSectionContactInformationContactInfo :form-state="formState.primaryContact" />
-        <BcrosFormSectionContactInformationContactDetails :form-state="formState.primaryContact" />
-        <BcrosFormSectionContactInformationMailingAddress :form-state="formState.primaryContact" id="primaryContactAddress" />
->>>>>>> 5d26e2f3
+        <BcrosFormSectionContactInformationMailingAddress :form-state="formState.primaryContact"  id="primaryContactAddress" />
       </UForm>
     </div>
     <div v-if="!addSecondaryContact" class="mb-[180px] mt-[32px]">
@@ -69,7 +63,6 @@
             :form-state="formState.secondaryContact"
             :dob-optional="true"
           />
-<<<<<<< HEAD
           <BcrosFormSectionContactInformationContactDetails
             :phone-number="formState.secondaryContact.phoneNumber"
             :preferred-name="formState.secondaryContact.preferredName"
@@ -82,11 +75,7 @@
             @set-preferred-name="(preferred: string) => setPreferred(preferred, true)"
             @set-phone-number="(phone: string) => setPhone(phone, true)"
           />
-          <BcrosFormSectionContactInformationMailingAddress :form-state="formState.secondaryContact" />
-=======
-          <BcrosFormSectionContactInformationContactDetails :form-state="formState.secondaryContact" />
           <BcrosFormSectionContactInformationMailingAddress :form-state="formState.secondaryContact" id="secondaryContactAddress"/>
->>>>>>> 5d26e2f3
         </UForm>
       </div>
     </div>
