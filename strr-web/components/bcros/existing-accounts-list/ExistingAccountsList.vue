<template>
  <div class="rounded-lg flex flex-col justify-center mb-[32px]" data-cy="existing-accounts-list">
    <div
      v-for="(account, index) in accounts"
      :key="account.id"
      :class="`
        ${index == accounts.length - 1 ? 'rounded-b-[4px]' : ''}
        ${index == 0 ? 'rounded-t-[4px]' : ''}
        bg-white shadow-md
      `"
    >
      <div
        :class="`${index != accounts.length - 1 ? 'border-b' : ''} mobile:flex-col items-center pb-[24px] flex flex-row
        justify-space-between mobile:mx-[8px] mx-[32px] mt-[24px] border-bcGovColor-hairlinesOnWhite`"
      >
        <div class="flex grow mobile:justify-between mobile:w-full mobile:mb-[16px]">
          <div><BcrosLetterIcon :letter="account.name.charAt(0)" /></div>
          <div class="grow pl-[20px]">
            <div class="text-[18px] font-bold">
              {{ account.name }}
            </div>
            <div class="text-[14px]">
              {{
                account.mailingAddress && account.mailingAddress[0]
                  ? `${account.mailingAddress[0].street}, ${account.mailingAddress[0].city},
                    ${account.mailingAddress[0].region} ${account.mailingAddress[0].postalCode},
                    ${account.mailingAddress[0].country}`
                  : '-'
              }}
            </div>
          </div>
        </div>
        <div class="mobile:w-full">
          <BcrosButtonsPrimary
            :action="() => chooseButtonAction(account)"
            icon="i-mdi-chevron-right"
            :label="buttonText"
            :text="buttonText"
            :trailing="true"
            class="mobile:grow"
          />
        </div>
      </div>
    </div>
  </div>
  <div class="flex justify-center">
    <BcrosButtonsPrimary
      :action="createButtonAction"
      icon="i-mdi-chevron-right"
      :label="buttonText"
      :text="createAccountButtonText"
      :trailing="true"
      variant="outline"
      class="mobile:grow px-[8px]"
    />
  </div>
</template>

<script setup lang="ts">
<<<<<<< HEAD
import { OrgI } from '~/interfaces/account-i';

const { accounts } = defineProps<{ accounts:OrgI[] }>()
const t = useNuxtApp().$i18n.t
const { goToCreateAccount } = useBcrosNavigate()

const buttonText = t('account.existing-account-section.use-account-button')
const createButtonAction = () => goToCreateAccount()
const chooseButtonAction = (account : OrgI) => alert(`Using Account ID: ${account.name}`)
=======
import { useRouter } from 'vue-router'
import { useFormStore } from '@/stores/strr'

const { accounts } = defineProps<{ accounts:OrgI[] }>()
const t = useNuxtApp().$i18n.t
const router = useRouter()

const formStore = useFormStore()

const buttonText = t('account.existing-account-section.use-account-button')

const createButtonAction = () => {
  alert('Creating new Account')
  // TODO: SS - navigate to correct page
}

const chooseButtonAction = (account: OrgI) => {
  formStore.setSelectedAccount(account)
  // TODO: SS - navigate to correct page
  router.push('/form-test')
}
>>>>>>> ce7be5e9

const createAccountButtonText = t('account.existing-account-section.create-account-button')

</script><|MERGE_RESOLUTION|>--- conflicted
+++ resolved
@@ -57,17 +57,6 @@
 </template>
 
 <script setup lang="ts">
-<<<<<<< HEAD
-import { OrgI } from '~/interfaces/account-i';
-
-const { accounts } = defineProps<{ accounts:OrgI[] }>()
-const t = useNuxtApp().$i18n.t
-const { goToCreateAccount } = useBcrosNavigate()
-
-const buttonText = t('account.existing-account-section.use-account-button')
-const createButtonAction = () => goToCreateAccount()
-const chooseButtonAction = (account : OrgI) => alert(`Using Account ID: ${account.name}`)
-=======
 import { useRouter } from 'vue-router'
 import { useFormStore } from '@/stores/strr'
 
@@ -89,7 +78,6 @@
   // TODO: SS - navigate to correct page
   router.push('/form-test')
 }
->>>>>>> ce7be5e9
 
 const createAccountButtonText = t('account.existing-account-section.create-account-button')
 
