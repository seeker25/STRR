<template>
  <div data-cy="account-select-page">
    <div v-if="userOrgs.length > 0">
      <div class="mobile:px-[8px]">
        <BcrosTypographyH1 text="account.title" data-cy="accountPageTitle" class="mobile:pb-[20px]" />
        <BcrosAlertsMessage :flavour="alertFlavour">
          <b>{{ t('general.note') }} </b>{{ t('account.existing-account-warning') }}
        </BcrosAlertsMessage>
        <BcrosTypographyH2 :text="existingAccountsTitle" data-cy="accountPageAccountSectionTitle" />
        <span class="text-[16px] mb-[20px] block">{{ t('account.existing-account-section.sub-title') }}</span>
      </div>
      <BcrosExistingAccountsList :accounts="userOrgs" />
    </div>
    <div v-else>
      <BcrosTypographyH1 text="account.logIn" data-cy="accountPageTitle" class="mobile:pb-[20px]" />
    </div>
  </div>
</template>

<script setup lang="ts">
import { AlertsFlavourE } from '#imports'

const t = useNuxtApp().$i18n.t

const alertFlavour: AlertsFlavourE = AlertsFlavourE.INFO

const { userOrgs } = useBcrosAccount()

<<<<<<< HEAD
const existingAcccountsTitle = `${t('account.existing-account-section.title')} (${userOrgs.length})`
=======
const query = useRoute().query

let userAccounts = activeUserAccounts

if ('test' in query && query.test === 'true') {
  const testData: AccountI[] = testAccounts as unknown as AccountI[]
  userAccounts = testData
}

const existingAccountsTitle = `${t('account.existing-account-section.title')} (${userAccounts.length})`
>>>>>>> c162b651

</script><|MERGE_RESOLUTION|>--- conflicted
+++ resolved
@@ -26,19 +26,6 @@
 
 const { userOrgs } = useBcrosAccount()
 
-<<<<<<< HEAD
 const existingAcccountsTitle = `${t('account.existing-account-section.title')} (${userOrgs.length})`
-=======
-const query = useRoute().query
-
-let userAccounts = activeUserAccounts
-
-if ('test' in query && query.test === 'true') {
-  const testData: AccountI[] = testAccounts as unknown as AccountI[]
-  userAccounts = testData
-}
-
-const existingAccountsTitle = `${t('account.existing-account-section.title')} (${userAccounts.length})`
->>>>>>> c162b651
 
 </script>